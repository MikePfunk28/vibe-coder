--- conflicted
+++ resolved
@@ -4,12 +4,44 @@
 .pnp/
 .pnp.js
 
+# Python virtual environments
+venv/
+.venv/
+env/
+.env/
+ENV/
+env.bak/
+venv.bak/
+.python-version
+
+# Python compiled files
+*.pyc
+*.pyo
+*.pyd
+__pycache__/
+*.so
+.Python
+build/
+develop-eggs/
+dist/
+downloads/
+eggs/
+.eggs/
+lib/
+lib64/
+parts/
+sdist/
+var/
+wheels/
+*.egg-info/
+.installed.cfg
+*.egg
+MANIFEST
+
 # Build outputs
 dist/
 build/
 out/
-*.pyc
-__pycache__/
 
 # Environment files
 .env
@@ -19,6 +51,36 @@
 .env.test
 .env.production
 
+# AI IDE specific files
+# Darwin-Gödel Model system data
+dgm_versions/
+dgm_backups/
+ai-ide/backend/dgm_versions/
+ai-ide/backend/dgm_backups/
+
+# LM Studio and model files
+*.gguf
+*.bin
+models/
+lm_studio_models/
+
+# Semantic search indices
+*.faiss
+*.index
+embeddings/
+vector_db/
+
+# PocketFlow workflow data
+workflows/
+.pocketflow/
+
+# Qwen Coder cache
+qwen_cache/
+.qwen/
+
+# Apple Interleaved System cache
+interleaved_cache/
+
 # IDE - VSCode
 .vscode/*
 !.vscode/settings.json
@@ -43,6 +105,8 @@
 npm-debug.log*
 yarn-debug.log*
 yarn-error.log*
+pytest.log
+test.log
 
 # Operating System
 .DS_Store
@@ -53,11 +117,26 @@
 # Testing
 coverage/
 .nyc_output/
+.pytest_cache/
+.coverage
+htmlcov/
+.tox/
+.nox/
+
+# Jupyter Notebook
+.ipynb_checkpoints
+
+# IPython
+profile_default/
+ipython_config.py
 
 # Temporary files
 *.tmp
 *.temp
 .cache/
+.mypy_cache/
+.dmypy.json
+dmypy.json
 
 # Compiled files
 *.com
@@ -77,10 +156,29 @@
 *.tar
 *.zip
 
-# Database
+# Database files
 *.sqlite
 *.sqlite3
 *.db
+*.db-journal
+
+# AI/ML specific
+# Trained models (unless specifically needed)
+*.pkl
+*.pickle
+*.joblib
+*.h5
+*.hdf5
+*.pt
+*.pth
+*.onnx
+
+# Data files (usually too large for git)
+data/
+datasets/
+*.csv
+*.json.gz
+*.parquet
 
 # Optional npm cache directory
 .npm
@@ -89,8 +187,61 @@
 .eslintcache
 
 # Optional REPL history
-<<<<<<< HEAD
 .node_repl_history
+
+# Yarn Integrity file
+.yarn-integrity
+
+# dotenv environment variables file
+.env.test.local
+
+# parcel-bundler cache (https://parceljs.org/)
+.parcel-cache
+
+# Next.js build output
+.next
+
+# Nuxt.js build / generate output
+.nuxt
+
+# Gatsby files
+.cache/
+public
+
+# Storybook build outputs
+.out
+.storybook-out
+
+# Temporary folders
+tmp/
+temp/
+
+# Editor directories and files
+.vscode/
+.idea
+*.suo
+*.ntvs*
+*.njsproj
+*.sln
+*.sw?
+
+# MacOS
+.DS_Store
+.AppleDouble
+.LSOverride
+
+# Windows
+Thumbs.db
+ehthumbs.db
+Desktop.ini
+$RECYCLE.BIN/
+
+# Linux
+*~
+
+# VSCodium extension development
+*.vsix
+extension-logs/
 .venv/*
 .__pycache__/*
 docs/*
@@ -225,8 +376,4 @@
 !browser-automation/
 !integrations/
 !docs/
-!utils/
-=======
-.node_repl_history 
-vscode-fork/*
->>>>>>> f770fab0
+!utils/